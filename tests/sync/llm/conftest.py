from typing import Iterator

import pytest

from llemon.sync import (
    LLM,
    Anthropic,
    DeepInfra,
    Error,
    Gemini,
    LLMProvider,
    OpenAI,
)


@pytest.fixture(
    params=[
        pytest.param((OpenAI, "gpt-5-nano"), id="gpt-5-nano"),
        pytest.param((Anthropic, "claude-3-haiku-20240307"), id="claude-3-haiku-3"),
        pytest.param((Gemini, "gemini-2.0-flash-lite"), id="gemini-2.0-flash-lite"),
        pytest.param((DeepInfra, "meta-llama/Meta-Llama-3.1-8B-Instruct"), id="deepinfra-llama-3.1-8b"),
    ]
)
def llm(request: pytest.FixtureRequest) -> Iterator[LLM]:
    provider: type[LLMProvider] = request.param[0]
    model: str = request.param[1]
    try:
        yield provider.llm(model)
    except Error:
<<<<<<< HEAD
        pytest.skip(f"provider {provider.__name__} isn't available")
    provider.models.clear()
=======
        pytest.skip(f"provider {provider.__name__} doesn isn't available")
    provider.llms.clear()
>>>>>>> 9807cd38
    provider.instance = None<|MERGE_RESOLUTION|>--- conflicted
+++ resolved
@@ -27,11 +27,6 @@
     try:
         yield provider.llm(model)
     except Error:
-<<<<<<< HEAD
         pytest.skip(f"provider {provider.__name__} isn't available")
-    provider.models.clear()
-=======
-        pytest.skip(f"provider {provider.__name__} doesn isn't available")
     provider.llms.clear()
->>>>>>> 9807cd38
     provider.instance = None